--- conflicted
+++ resolved
@@ -19,11 +19,7 @@
     <parent>
         <groupId>org.apache.nifi</groupId>
         <artifactId>nifi-social-media-bundle</artifactId>
-<<<<<<< HEAD
-        <version>1.9.2-SNAPSHOT</version>
-=======
         <version>1.9.3-SNAPSHOT</version>
->>>>>>> 4255528a
     </parent>
 
     <artifactId>nifi-twitter-processors</artifactId>
@@ -37,11 +33,7 @@
         <dependency>
             <groupId>org.apache.nifi</groupId>
             <artifactId>nifi-utils</artifactId>
-<<<<<<< HEAD
-            <version>1.9.2-SNAPSHOT</version>
-=======
             <version>1.9.3-SNAPSHOT</version>
->>>>>>> 4255528a
         </dependency>
         <dependency>
             <groupId>com.twitter</groupId>
@@ -66,11 +58,7 @@
         <dependency>
             <groupId>org.apache.nifi</groupId>
             <artifactId>nifi-mock</artifactId>
-<<<<<<< HEAD
-            <version>1.9.2-SNAPSHOT</version>
-=======
             <version>1.9.3-SNAPSHOT</version>
->>>>>>> 4255528a
             <scope>test</scope>
         </dependency>
     </dependencies>
