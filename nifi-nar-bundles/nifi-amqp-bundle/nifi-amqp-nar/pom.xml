--- conflicted
+++ resolved
@@ -18,17 +18,10 @@
     <parent>
         <groupId>org.apache.nifi</groupId>
         <artifactId>nifi-amqp-bundle</artifactId>
-<<<<<<< HEAD
-        <version>1.9.2-SNAPSHOT</version>
-    </parent>
-    <artifactId>nifi-amqp-nar</artifactId>
-    <version>1.9.2-SNAPSHOT</version>
-=======
         <version>1.9.3-SNAPSHOT</version>
     </parent>
     <artifactId>nifi-amqp-nar</artifactId>
     <version>1.9.3-SNAPSHOT</version>
->>>>>>> 4255528a
     <packaging>nar</packaging>
     <properties>
         <maven.javadoc.skip>true</maven.javadoc.skip>
@@ -38,11 +31,7 @@
         <dependency>
             <groupId>org.apache.nifi</groupId>
             <artifactId>nifi-standard-services-api-nar</artifactId>
-<<<<<<< HEAD
-            <version>1.9.2-SNAPSHOT</version>
-=======
             <version>1.9.3-SNAPSHOT</version>
->>>>>>> 4255528a
             <type>nar</type>
         </dependency>
         <dependency>
