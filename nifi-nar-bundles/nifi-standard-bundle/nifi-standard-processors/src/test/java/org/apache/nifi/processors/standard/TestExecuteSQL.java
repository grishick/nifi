--- conflicted
+++ resolved
@@ -164,13 +164,8 @@
         dbLocation.delete();
 
         // load test data to database
-<<<<<<< HEAD
-        final Connection con = ((DBCPService)runner.getControllerService("dbcp")).getConnection();
+        final Connection con = ((DBCPService) runner.getControllerService("dbcp")).getConnection();
         TestJdbcHugeStream.loadTestData2Database(con, 100, 200, 100);
-=======
-        final Connection con = ((DBCPService) runner.getControllerService("dbcp")).getConnection();
-        TestJdbcHugeStream.loadTestData2Database(con, 100, 2000, 1000);
->>>>>>> 07c619cf
         LOGGER.info("test data loaded");
 
         // ResultSet size will be 1x200x100 = 20 000 rows
