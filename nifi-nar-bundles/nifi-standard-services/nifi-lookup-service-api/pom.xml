--- conflicted
+++ resolved
@@ -17,11 +17,7 @@
     <parent>
         <groupId>org.apache.nifi</groupId>
         <artifactId>nifi-standard-services</artifactId>
-<<<<<<< HEAD
-        <version>1.9.2-SNAPSHOT</version>
-=======
         <version>1.9.3-SNAPSHOT</version>
->>>>>>> 4255528a
     </parent>
     
     <artifactId>nifi-lookup-service-api</artifactId>
